--- conflicted
+++ resolved
@@ -1,63 +1,3 @@
-<<<<<<< HEAD
-/**
- * Copyright (c) 2008-2010 Ardor Labs, Inc.
- *
- * This file is part of Ardor3D.
- *
- * Ardor3D is free software: you can redistribute it and/or modify it 
- * under the terms of its license which may be found in the accompanying
- * LICENSE file or at <http://www.ardor3d.com/LICENSE>.
- */
-
-package com.ardor3d.util.shader.uniformtypes;
-
-import java.io.IOException;
-import java.nio.FloatBuffer;
-
-import com.ardor3d.scenegraph.FloatBufferData;
-import com.ardor3d.util.export.InputCapsule;
-import com.ardor3d.util.export.OutputCapsule;
-import com.ardor3d.util.shader.ShaderVariable;
-
-/**
- * ShaderVariablePointerFloatMatrix - data is stored by row... all matrices row 0, then all matrices row 1, etc.
- */
-public class ShaderVariablePointerFloatMatrix extends ShaderVariable {
-    /**
-     * Specifies the number of rows and cols in the matrix. Must be 2, 3, or 4.
-     */
-    public int size;
-    /**
-     * Specifies whether fixed-point data values should be normalized (true) or converted directly as fixed-point values
-     * (false) when they are accessed.
-     */
-    public boolean normalized;
-    /** The data for the attribute value */
-    public FloatBufferData data;
-
-    @Override
-    public void write(final OutputCapsule capsule) throws IOException {
-        super.write(capsule);
-        capsule.write(size, "size", 0);
-        capsule.write(normalized, "normalized", false);
-        capsule.write(data, "bdata", null);
-    }
-
-    @Override
-    public void read(final InputCapsule capsule) throws IOException {
-        super.read(capsule);
-        size = capsule.readInt("size", 0);
-        normalized = capsule.readBoolean("normalized", false);
-        data = (FloatBufferData) capsule.readSavable("bdata", null);
-        // XXX: transitional
-        if (data == null) {
-            final FloatBuffer buff = capsule.readFloatBuffer("data", null);
-            if (buff != null) {
-                data = new FloatBufferData(buff, size);
-            }
-        }
-    }
-=======
 /**
  * Copyright (c) 2008-2010 Ardor Labs, Inc.
  *
@@ -121,5 +61,4 @@
             }
         }
     }
->>>>>>> 08425dc4
 }