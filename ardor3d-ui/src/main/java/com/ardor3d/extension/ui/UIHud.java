--- conflicted
+++ resolved
@@ -1,741 +1,3 @@
-<<<<<<< HEAD
-/**
- * Copyright (c) 2008-2010 Ardor Labs, Inc.
- *
- * This file is part of Ardor3D.
- *
- * Ardor3D is free software: you can redistribute it and/or modify it 
- * under the terms of its license which may be found in the accompanying
- * LICENSE file or at <http://www.ardor3d.com/LICENSE>.
- */
-
-package com.ardor3d.extension.ui;
-
-import java.lang.ref.WeakReference;
-import java.util.ArrayList;
-import java.util.EnumSet;
-import java.util.List;
-import java.util.Set;
-import java.util.logging.Level;
-import java.util.logging.Logger;
-
-import com.ardor3d.extension.ui.event.DragListener;
-import com.ardor3d.extension.ui.util.HudListener;
-import com.ardor3d.framework.Canvas;
-import com.ardor3d.input.ButtonState;
-import com.ardor3d.input.InputState;
-import com.ardor3d.input.Key;
-import com.ardor3d.input.KeyboardState;
-import com.ardor3d.input.MouseButton;
-import com.ardor3d.input.MouseState;
-import com.ardor3d.input.PhysicalLayer;
-import com.ardor3d.input.logical.BasicTriggersApplier;
-import com.ardor3d.input.logical.InputTrigger;
-import com.ardor3d.input.logical.LogicalLayer;
-import com.ardor3d.input.logical.TriggerAction;
-import com.ardor3d.input.logical.TwoInputStates;
-import com.ardor3d.renderer.Camera;
-import com.ardor3d.renderer.Renderer;
-import com.ardor3d.renderer.queue.RenderBucketType;
-import com.ardor3d.renderer.state.ZBufferState;
-import com.ardor3d.scenegraph.Node;
-import com.ardor3d.scenegraph.Spatial;
-import com.ardor3d.scenegraph.hint.CullHint;
-import com.ardor3d.scenegraph.hint.LightCombineMode;
-import com.ardor3d.scenegraph.hint.TextureCombineMode;
-import com.google.common.base.Predicate;
-import com.google.common.collect.Lists;
-
-/**
- * UIHud represents a "Heads Up Display" or the base of a game UI scenegraph. Various UI Input, dragging, events, etc.
- * are handled through this class.
- */
-public class UIHud extends Node {
-    private static final Logger _logger = Logger.getLogger(UIHud.class.getName());
-    private static final int MOUSE_CLICK_SENSITIVITY = 5;
-
-    /**
-     * The logical layer used by this UI to receive input events.
-     */
-    private final LogicalLayer _logicalLayer = new LogicalLayer();
-
-    /**
-     * The single tooltip used by this hud - lazy inited
-     */
-    private UITooltip _ttip;
-
-    /**
-     * Internal flag indicating whether the last input event was consumed by the UI. This is used to decide if we will
-     * forward the event to the next LogicalLayer.
-     */
-    private boolean _inputConsumed;
-
-    /** Which button is used for drag operations. Defaults to LEFT. */
-    private MouseButton _dragButton = MouseButton.LEFT;
-
-    /** Tracks the previous component our mouse was over so we can properly handle mouse entered and departed events. */
-    private UIComponent _lastMouseOverComponent;
-
-    /** Tracks last mouse location so we can detect movement. */
-    private int _lastMouseX, _lastMouseY;
-
-    /**
-     * List of potential drag listeners. When a drag operation is detected, we will offer it to each item in the list
-     * until one accepts it.
-     */
-    private final List<WeakReference<DragListener>> _dragListeners = new ArrayList<WeakReference<DragListener>>();
-
-    /** Our current drag listener. When an drag finished, this is set back to null. */
-    private DragListener _dragListener = null;
-
-    /** The component that currently has key focus - key events will be sent to this component. */
-    private UIComponent _focusedComponent = null;
-
-    /**
-     * List of hud listeners.
-     */
-    private final List<HudListener> _hudListeners = Lists.newArrayList();
-    private UIComponent mousePressedComponent;
-    private int mousePressedX;
-    private int mousePressedY;
-
-    /**
-     * Construct a new UIHud
-     */
-    public UIHud() {
-        setName("UIHud");
-
-        getSceneHints().setCullHint(CullHint.Never);
-        getSceneHints().setRenderBucketType(RenderBucketType.Skip);
-        getSceneHints().setLightCombineMode(LightCombineMode.Off);
-        getSceneHints().setTextureCombineMode(TextureCombineMode.Replace);
-
-        final ZBufferState zstate = new ZBufferState();
-        zstate.setEnabled(false);
-        zstate.setWritable(false);
-        setRenderState(zstate);
-
-        setupLogicalLayer();
-    }
-
-    /**
-     * @return the last detected x position of the mouse.
-     */
-    public int getLastMouseX() {
-        return _lastMouseX;
-    }
-
-    /**
-     * @return the last detected y position of the mouse.
-     */
-    public int getLastMouseY() {
-        return _lastMouseY;
-    }
-
-    /**
-     * @return this hud's associated tooltip object.
-     */
-    public UITooltip getTooltip() {
-        if (_ttip == null) {
-            _ttip = new UITooltip();
-        }
-        return _ttip;
-    }
-
-    /**
-     * Add the given component to this hud.
-     * 
-     * @param component
-     *            the component to add
-     */
-    public void add(final UIComponent component) {
-        attachChild(component);
-        component.attachedToHud();
-        for (final HudListener hl : _hudListeners) {
-            hl.componentAdded(component);
-        }
-    }
-
-    /**
-     * Remove the given component from the hud
-     * 
-     * @param component
-     *            the component to remove
-     */
-    public void remove(final UIComponent component) {
-        // first lose focus, if appropriate
-        if (_focusedComponent != null && (_focusedComponent == component || _focusedComponent.hasAncestor(component))) {
-            setFocusedComponent(null);
-        }
-
-        component.detachedFromHud();
-        detachChild(component);
-        for (final HudListener hl : _hudListeners) {
-            hl.componentRemoved(component);
-        }
-    }
-
-    /**
-     * Overridden to force component detachments to go through {@link #remove(UIComponent)}
-     */
-    @Override
-    public void detachAllChildren() {
-        if (getNumberOfChildren() > 0) {
-            for (int i = getNumberOfChildren() - 1; i >= 0; i--) {
-                final Spatial spat = getChild(i);
-                if (spat instanceof UIComponent) {
-                    remove((UIComponent) spat);
-                } else {
-                    detachChildAt(i);
-                }
-            }
-        }
-    }
-
-    /**
-     * Reorder the components so that the given component is drawn last and is therefore "on top" of any others.
-     * 
-     * @param component
-     *            the component to bring to front
-     */
-    public void bringToFront(final UIComponent component) {
-        getChildren().remove(component);
-        getChildren().add(component);
-    }
-
-    /**
-     * Look for a UIComponent at the given screen coordinates. If no pickable component is at that location, null is
-     * returned.
-     * 
-     * @param x
-     *            the x screen coordinate
-     * @param y
-     *            the y screen coordinate
-     * @return the picked component or null if nothing pickable was found at the given coordinates.
-     */
-    public UIComponent getUIComponent(final int x, final int y) {
-        UIComponent ret = null;
-        UIComponent found = null;
-
-        for (int i = getNumberOfChildren(); --i >= 0;) {
-            final Spatial s = getChild(i);
-            if (s instanceof UIComponent) {
-                final UIComponent comp = (UIComponent) s;
-                if (!comp.isVisible()) {
-                    continue;
-                }
-
-                ret = comp.getUIComponent(x, y);
-
-                if (ret != null) {
-                    found = ret;
-                    break;
-                }
-            }
-        }
-
-        return found;
-    }
-
-    /**
-     * @return the component that currently has key focus or null if none.
-     */
-    public UIComponent getFocusedComponent() {
-        return _focusedComponent;
-    }
-
-    /**
-     * @param compomponent
-     *            the component that should now have key focus. If this component has a focus target, that will be used
-     *            instead.
-     */
-    public void setFocusedComponent(final UIComponent compomponent) {
-        // If we already have a different focused component, tell it that it has lost focus.
-        if (_focusedComponent != null && _focusedComponent != compomponent) {
-            _focusedComponent.lostFocus();
-        }
-
-        // Set our focused component to the given component (or its focus target)
-        if (compomponent != null) {
-            if (compomponent.getKeyFocusTarget() != null) {
-                // set null so we don't re-tell it that it lost focus.
-                _focusedComponent = null;
-                // recurse down to target.
-                setFocusedComponent(compomponent.getKeyFocusTarget());
-            } else {
-                _focusedComponent = compomponent;
-                // let our new focused component know it has focus
-                _focusedComponent.gainedFocus();
-            }
-        } else {
-            _focusedComponent = null;
-        }
-    }
-
-    /**
-     * @return the MouseButton that triggers drag operations
-     */
-    public MouseButton getDragButton() {
-        return _dragButton;
-    }
-
-    /**
-     * @param dragButton
-     *            set the MouseButton that triggers drag operations
-     */
-    public void setDragButton(final MouseButton dragButton) {
-        _dragButton = dragButton;
-    }
-
-    /**
-     * Override to force setting ortho before drawing and to specifically handle draw order of components and tool tip.
-     */
-    @Override
-    public void draw(final Renderer r) {
-        r.setOrtho();
-        try {
-            Spatial child;
-            for (int i = 0, max = getNumberOfChildren(); i < max; i++) {
-                child = getChild(i);
-                if (child != null) {
-                    child.onDraw(r);
-                }
-            }
-            if (_ttip != null && _ttip.isVisible()) {
-                _ttip.onDraw(r);
-            }
-        } catch (final Exception e) {
-            UIHud._logger.logp(Level.SEVERE, getClass().getName(), "draw(Renderer)", "Exception", e);
-        } finally {
-            if (r.isInOrthoMode()) {
-                r.unsetOrtho();
-            }
-            r.clearClips();
-        }
-    }
-
-    /**
-     * Add the given drag listener to this hud. Expired WeakReferences are also cleaned.
-     * 
-     * @param listener
-     *            the listener to add
-     */
-    public void addDragListener(final DragListener listener) {
-        _dragListeners.add(new WeakReference<DragListener>(listener));
-
-        // Clean list.
-        for (int i = _dragListeners.size(); --i >= 0;) {
-            if (_dragListeners.get(i).get() == null) {
-                _dragListeners.remove(i);
-            }
-        }
-    }
-
-    /**
-     * Remove any matching drag listener from this hud. Expired WeakReferences are also cleaned.
-     * 
-     * @param listener
-     *            the listener to remove
-     * @return true if at least one "equal" DragListener was found in the pool of listeners and removed.
-     */
-    public boolean removeDragListener(final DragListener listener) {
-        boolean rVal = false;
-        for (int i = _dragListeners.size(); --i >= 0;) {
-            final DragListener dl = _dragListeners.get(i).get();
-            if (dl == null) {
-                _dragListeners.remove(i);
-            } else if (dl.equals(listener)) {
-                _dragListeners.remove(i);
-                rVal = true;
-            }
-        }
-        return rVal;
-    }
-
-    /**
-     * Add the given hud listener to this hud.
-     * 
-     * @param listener
-     *            the listener to add
-     */
-    public void addHudListener(final HudListener listener) {
-        _hudListeners.add(listener);
-    }
-
-    /**
-     * Remove any matching hud listener from this hud.
-     * 
-     * @param listener
-     *            the listener to remove
-     * @return true if at least one "equal" HudListener was found in the pool of listeners and removed.
-     */
-    public boolean removeHudListener(final HudListener listener) {
-        return _hudListeners.remove(listener);
-    }
-
-    /**
-     * @return the logical layer associated with this hud. When chaining UI logic to game logic, this LogicalLayer is
-     *         the one to call checkTriggers on.
-     */
-    public LogicalLayer getLogicalLayer() {
-        return _logicalLayer;
-    }
-
-    /**
-     * Convenience method for setting up the UI's connection to the Ardor3D input system, along with a forwarding
-     * address for input events that the UI does not care about.
-     * 
-     * @param canvas
-     *            the canvas to register with
-     * @param physicalLayer
-     *            the physical layer to register with
-     * @param forwardTo
-     *            a LogicalLayer to send unconsumed (by the UI) input events to.
-     */
-    public void setupInput(final Canvas canvas, final PhysicalLayer physicalLayer, final LogicalLayer forwardTo) {
-        // Set up this logical layer to listen for events from the given canvas and PhysicalLayer
-        _logicalLayer.registerInput(canvas, physicalLayer);
-
-        // Set up forwarding for events not consumed.
-        if (forwardTo != null) {
-            _logicalLayer.setApplier(new BasicTriggersApplier() {
-
-                @Override
-                public void checkAndPerformTriggers(final Set<InputTrigger> triggers, final Canvas source,
-                        final TwoInputStates states, final double tpf) {
-                    super.checkAndPerformTriggers(triggers, source, states, tpf);
-
-                    if (!_inputConsumed) {
-                        forwardTo.getApplier().checkAndPerformTriggers(forwardTo.getTriggers(), source, states, tpf);
-                    }
-                    _inputConsumed = false;
-                }
-            });
-        }
-    }
-
-    /**
-     * Set up our logical layer with a trigger that hands input to the UI and saves whether it was "consumed".
-     */
-    private void setupLogicalLayer() {
-        _logicalLayer.registerTrigger(new InputTrigger(new Predicate<TwoInputStates>() {
-            public boolean apply(final TwoInputStates arg0) {
-                // always trigger this.
-                return true;
-            }
-        }, new TriggerAction() {
-            public void perform(final Canvas source, final TwoInputStates inputStates, final double tpf) {
-                _inputConsumed = offerInputToUI(inputStates);
-            }
-        }));
-    }
-
-    /**
-     * Parse a given set of input states for UI events and pass these events to the UI components contained in this hud.
-     * 
-     * @param inputStates
-     *            our two InputState objects, detailing a before and after snapshot of the input system.
-     * @return true if a UI element consumed the event described by inputStates.
-     */
-    private boolean offerInputToUI(final TwoInputStates inputStates) {
-        boolean consumed = false;
-        final InputState current = inputStates.getCurrent();
-
-        // Mouse checks.
-        {
-            final MouseState previousMState = inputStates.getPrevious().getMouseState();
-            final MouseState currentMState = current.getMouseState();
-            if (previousMState != currentMState) {
-
-                // Check for presses.
-                if (currentMState.hasButtonState(ButtonState.DOWN)) {
-                    final EnumSet<MouseButton> pressed = currentMState.getButtonsPressedSince(previousMState);
-                    if (!pressed.isEmpty()) {
-                        for (final MouseButton button : pressed) {
-                            consumed |= fireMouseButtonPressed(button, current);
-                        }
-                    }
-                }
-
-                // Check for releases.
-                if (previousMState.hasButtonState(ButtonState.DOWN)) {
-                    final EnumSet<MouseButton> released = currentMState.getButtonsReleasedSince(previousMState);
-                    if (!released.isEmpty()) {
-                        for (final MouseButton button : released) {
-                            consumed |= fireMouseButtonReleased(button, current);
-                        }
-                    }
-                }
-
-                // Check for mouse movement
-                if (currentMState.getDx() != 0 || currentMState.getDy() != 0) {
-                    consumed |= fireMouseMoved(currentMState.getX(), currentMState.getY(), current);
-                }
-
-                // Check for wheel change
-                if (currentMState.getDwheel() != 0) {
-                    consumed |= fireMouseWheelMoved(currentMState.getDwheel(), current);
-                }
-            }
-        }
-
-        // Keyboard checks
-        {
-            final KeyboardState previousKState = inputStates.getPrevious().getKeyboardState();
-            final KeyboardState currentKState = current.getKeyboardState();
-            if (!currentKState.getKeysDown().isEmpty()) {
-                // new presses
-                final EnumSet<Key> pressed = currentKState.getKeysPressedSince(previousKState);
-                if (!pressed.isEmpty()) {
-                    for (final Key key : pressed) {
-                        consumed |= fireKeyPressedEvent(key, current);
-                    }
-                }
-
-                // repeats
-                final EnumSet<Key> repeats = currentKState.getKeysHeldSince(previousKState);
-                if (!repeats.isEmpty() && _focusedComponent != null) {
-                    for (final Key key : repeats) {
-                        consumed |= fireKeyHeldEvent(key, current);
-                    }
-                }
-            }
-
-            // key releases
-            if (!previousKState.getKeysDown().isEmpty()) {
-                final EnumSet<Key> released = currentKState.getKeysReleasedSince(previousKState);
-                if (!released.isEmpty()) {
-                    for (final Key key : released) {
-                        consumed |= fireKeyReleasedEvent(key, current);
-                    }
-                }
-            }
-        }
-
-        return consumed;
-    }
-
-    /**
-     * Handle mouse presses.
-     * 
-     * @param button
-     *            the button that was pressed.
-     * @param currentIS
-     *            the current input state.
-     * @return true if this event is consumed.
-     */
-    public boolean fireMouseButtonPressed(final MouseButton button, final InputState currentIS) {
-        boolean consumed = false;
-        final int mouseX = currentIS.getMouseState().getX(), mouseY = currentIS.getMouseState().getY();
-        final UIComponent over = getUIComponent(mouseX, mouseY);
-
-        setFocusedComponent(over);
-
-        mousePressedComponent = over;
-        mousePressedX = mouseX;
-        mousePressedY = mouseY;
-
-        if (over == null) {
-            return false;
-        } else {
-            consumed |= over.mousePressed(button, currentIS);
-        }
-
-        // Check if the component we are pressing on is "draggable"
-        for (final WeakReference<DragListener> ref : _dragListeners) {
-            final DragListener listener = ref.get();
-            if (listener == null) {
-                continue;
-            }
-
-            if (listener.isDragHandle(over, mouseX, mouseY)) {
-					_dragButton = button;
-                listener.startDrag(button, mouseX, mouseY);
-                _dragListener = listener;
-                consumed = true;
-                break;
-            }
-        }
-
-        // bring any clicked components to front
-        final UIComponent component = over.getTopLevelComponent();
-        if (component != null) {
-            bringToFront(component);
-        }
-        return consumed;
-    }
-
-    /**
-     * Handle mouse releases.
-     * 
-     * @param button
-     *            the button that was release.
-     * @param currentIS
-     *            the current input state.
-     * @return true if this event is consumed.
-     */
-    public boolean fireMouseButtonReleased(final MouseButton button, final InputState currentIS) {
-        boolean consumed = false;
-        final int mouseX = currentIS.getMouseState().getX(), mouseY = currentIS.getMouseState().getY();
-
-        // if we're over a pickable component, send it the mouse release
-        UIComponent component = mousePressedComponent;
-        mousePressedComponent = null;
-
-        if (component != null) {
-            consumed |= component.mouseReleased(button, currentIS);
-
-            int distance = Math.abs(mouseX - mousePressedX) + Math.abs(mouseY - mousePressedY);
-            if (distance < MOUSE_CLICK_SENSITIVITY) {
-                component.mouseClicked(button, currentIS);
-            }
-        }
-
-        if (button == _dragButton && _dragListener != null) {
-            _dragListener.endDrag(button, component, mouseX, mouseY);
-            _dragListener = null;
-            consumed = true;
-        }
-
-        return consumed;
-    }
-
-    /**
-     * Handle movement events.
-     * 
-     * @param mouseX
-     *            the new x position of the mouse
-     * @param mouseY
-     *            the new y position of the mouse
-     * @param currentIS
-     *            the current input state.
-     * @return if this event is consumed.
-     */
-    public boolean fireMouseMoved(final int mouseX, final int mouseY, final InputState currentIS) {
-        _lastMouseX = mouseX;
-        _lastMouseY = mouseY;
-
-        // Check for drag movements.
-        if (currentIS.getMouseState().getButtonState(_dragButton) == ButtonState.DOWN) {
-            if (_dragListener != null) {
-                _dragListener.drag(_dragButton, mouseX, mouseY);
-                return true;
-            }
-        }
-
-        // grab the component the mouse is over, if any
-        final UIComponent over = getUIComponent(mouseX, mouseY);
-
-        boolean consumed = false;
-
-        // Are we over a component? let it know we moved inside it.
-        if (over != null) {
-            consumed |= over.mouseMoved(mouseX, mouseY, currentIS);
-        }
-
-        // component points to a different UIComponent than before, so mark departed
-        if (over == null || over != _lastMouseOverComponent) {
-            if (_lastMouseOverComponent != null) {
-                _lastMouseOverComponent.mouseDeparted(mouseX, mouseY, currentIS);
-            }
-            if (over != null) {
-                over.mouseEntered(mouseX, mouseY, currentIS);
-            }
-        }
-        _lastMouseOverComponent = over;
-
-        return consumed;
-    }
-
-    /**
-     * Handle wheel events.
-     * 
-     * @param wheelDx
-     *            the change in wheel position.
-     * @param currentIS
-     *            the current input state.
-     * @return if this event is consumed.
-     */
-    public boolean fireMouseWheelMoved(final int wheelDx, final InputState currentIS) {
-        final UIComponent over = getUIComponent(currentIS.getMouseState().getX(), currentIS.getMouseState().getY());
-
-        if (over == null) {
-            return false;
-        }
-
-        return over.mouseWheel(wheelDx, currentIS);
-    }
-
-    /**
-     * Handle key presses.
-     * 
-     * @param key
-     *            the pressed key
-     * @param currentIS
-     *            the current input state.
-     * @return if this event is consumed.
-     */
-    public boolean fireKeyPressedEvent(final Key key, final InputState currentIS) {
-        if (_focusedComponent != null) {
-            return _focusedComponent.keyPressed(key, currentIS);
-        } else {
-            return false;
-        }
-    }
-
-    /**
-     * Handle key held (pressed down over more than one input update cycle.)
-     * 
-     * @param key
-     *            the held key
-     * @param currentIS
-     *            the current input state.
-     * @return if this event is consumed.
-     */
-    public boolean fireKeyHeldEvent(final Key key, final InputState currentIS) {
-        if (_focusedComponent != null) {
-            return _focusedComponent.keyHeld(key, currentIS);
-        } else {
-            return false;
-        }
-    }
-
-    /**
-     * Handle key releases.
-     * 
-     * @param key
-     *            the released key
-     * @param currentIS
-     *            the current input state.
-     * @return if this event is consumed.
-     */
-    public boolean fireKeyReleasedEvent(final Key key, final InputState currentIS) {
-        if (_focusedComponent != null) {
-            return _focusedComponent.keyReleased(key, currentIS);
-        } else {
-            return false;
-        }
-    }
-
-    public int getWidth() {
-        final Camera cam = Camera.getCurrentCamera();
-        if (cam != null) {
-            return cam.getWidth();
-        } else {
-            return 1;
-        }
-    }
-
-    public int getHeight() {
-        final Camera cam = Camera.getCurrentCamera();
-        if (cam != null) {
-            return cam.getHeight();
-        } else {
-            return 1;
-        }
-    }
-}
-=======
 /**
  * Copyright (c) 2008-2010 Ardor Labs, Inc.
  *
@@ -1502,4 +764,3 @@
         }
     }
 }
->>>>>>> 02402654
